# SimpleScript

## Introduction

<<<<<<< HEAD
It's syntax is _mostly_ based on rust, though there are some weird things while this is going through development. Specifically the whole "self <- value" and "ret @self" syntax;
=======
It's syntax is _mostly_ similar to Rust in many ways. There will be some development weirdness such as the "self <- value" and "@class_instance" syntax. That needs some love
>>>>>>> 4f87c8eb
<|MERGE_RESOLUTION|>--- conflicted
+++ resolved
@@ -2,8 +2,4 @@
 
 ## Introduction
 
-<<<<<<< HEAD
-It's syntax is _mostly_ based on rust, though there are some weird things while this is going through development. Specifically the whole "self <- value" and "ret @self" syntax;
-=======
-It's syntax is _mostly_ similar to Rust in many ways. There will be some development weirdness such as the "self <- value" and "@class_instance" syntax. That needs some love
->>>>>>> 4f87c8eb
+It's syntax is _mostly_ similar to Rust in many ways. Currently 4x - 6x slower than Ruby for simple tests/benchmarks